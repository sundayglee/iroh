use std::{
    fmt,
    net::{Ipv4Addr, SocketAddr, SocketAddrV4},
    path::PathBuf,
    str::FromStr,
    sync::Arc,
};

use anyhow::{anyhow, ensure, Context, Result};
use iroh::{
    baomap::flat,
    client::quic::RPC_ALPN,
    collection::IrohCollectionParser,
    node::{Node, StaticTokenAuthHandler},
    rpc_protocol::{ProvideRequest, ProviderRequest, ProviderResponse, ProviderService},
};
<<<<<<< HEAD
use iroh_bytes::{baomap::Store as BaoStore, protocol::RequestToken, util::runtime};
use iroh_net::{derp::DerpMap, tls::Keypair};
use iroh_sync::store::Store as DocStore;
=======
use iroh_bytes::{baomap::Store, protocol::RequestToken, util::runtime};
use iroh_net::{derp::DerpMap, key::SecretKey};
>>>>>>> b8a1de8a
use quic_rpc::{transport::quinn::QuinnServerEndpoint, ServiceEndpoint};
use tokio::io::AsyncWriteExt;
use tracing::{info_span, Instrument};

use crate::config::IrohPaths;

use super::{
    add::{aggregate_add_response, print_add_response},
    MAX_RPC_CONNECTIONS, MAX_RPC_STREAMS,
};

#[derive(Debug)]
pub struct ProvideOptions {
    pub addr: SocketAddr,
    pub rpc_port: ProviderRpcPort,
    pub keylog: bool,
    pub request_token: Option<RequestToken>,
    pub derp_map: Option<DerpMap>,
}

pub async fn run(
    rt: &runtime::Handle,
    path: Option<PathBuf>,
    in_place: bool,
    opts: ProvideOptions,
) -> Result<()> {
    if let Some(ref path) = path {
        ensure!(
            path.exists(),
            "Cannot provide nonexistent path: {}",
            path.display()
        );
    }

    let blob_dir = IrohPaths::BaoFlatStoreComplete.with_env()?;
    let partial_blob_dir = IrohPaths::BaoFlatStorePartial.with_env()?;
    tokio::fs::create_dir_all(&blob_dir).await?;
    tokio::fs::create_dir_all(&partial_blob_dir).await?;
    let db = flat::Store::load(&blob_dir, &partial_blob_dir, rt)
        .await
        .with_context(|| format!("Failed to load iroh database from {}", blob_dir.display()))?;
<<<<<<< HEAD
    let key = Some(IrohPaths::Keypair.with_env()?);
    let store = iroh_sync::store::fs::Store::new(IrohPaths::DocsDatabase.with_env()?)?;
=======
    let key = Some(IrohPaths::SecretKey.with_env()?);
>>>>>>> b8a1de8a
    let token = opts.request_token.clone();
    let provider = provide(db.clone(), store, rt, key, opts).await?;
    let controller = provider.controller();
    if let Some(t) = token.as_ref() {
        println!("Request token: {}", t);
    }

    // task that will add data to the provider, either from a file or from stdin
    let fut = {
        let provider = provider.clone();
        tokio::spawn(
            async move {
                let (path, tmp_path) = if let Some(path) = path {
                    let absolute = path.canonicalize()?;
                    println!("Adding {} as {}...", path.display(), absolute.display());
                    (absolute, None)
                } else {
                    // Store STDIN content into a temporary file
                    let (file, path) = tempfile::NamedTempFile::new()?.into_parts();
                    let mut file = tokio::fs::File::from_std(file);
                    let path_buf = path.to_path_buf();
                    // Copy from stdin to the file, until EOF
                    tokio::io::copy(&mut tokio::io::stdin(), &mut file).await?;
                    println!("Adding from stdin...");
                    // return the TempPath to keep it alive
                    (path_buf, Some(path))
                };
                // tell the provider to add the data
                let stream = controller
                    .server_streaming(ProvideRequest { path, in_place })
                    .await?;
                match aggregate_add_response(stream).await {
                    Ok((hash, entries)) => {
                        print_add_response(hash, entries);
                        let ticket = provider.ticket(hash).await?.with_token(token);
                        println!("All-in-one ticket: {ticket}");
                        anyhow::Ok(tmp_path)
                    }
                    Err(e) => {
                        eprintln!("Failed to add data: {}", e);
                        std::process::exit(-1);
                    }
                }
            }
            .instrument(info_span!("provider-add")),
        )
    };

    let provider2 = provider.clone();
    tokio::select! {
        biased;
        _ = tokio::signal::ctrl_c() => {
            println!("Shutting down provider...");
            provider2.shutdown();
        }
        res = provider => {
            res?;
        }
    }

    // the future holds a reference to the temp file, so we need to
    // keep it for as long as the provider is running. The drop(fut)
    // makes this explicit.
    fut.abort();
    drop(fut);
    Ok(())
}

async fn provide<B: BaoStore, D: DocStore>(
    bao_store: B,
    doc_store: D,
    rt: &runtime::Handle,
    key: Option<PathBuf>,
    opts: ProvideOptions,
<<<<<<< HEAD
) -> Result<Node<B, D>> {
    let keypair = get_keypair(key).await?;
=======
) -> Result<Node<D>> {
    let secret_key = get_secret_key(key).await?;
>>>>>>> b8a1de8a

    let mut builder = Node::builder(bao_store, doc_store)
        .collection_parser(IrohCollectionParser)
        .custom_auth_handler(Arc::new(StaticTokenAuthHandler::new(opts.request_token)))
        .keylog(opts.keylog);
    if let Some(dm) = opts.derp_map {
        builder = builder.derp_map(dm);
    }
    let builder = builder.bind_addr(opts.addr).runtime(rt);

    let provider = if let Some(rpc_port) = opts.rpc_port.into() {
        let rpc_endpoint = make_rpc_endpoint(&secret_key, rpc_port)?;
        builder
            .rpc_endpoint(rpc_endpoint)
            .secret_key(secret_key)
            .spawn()
            .await?
    } else {
        builder.secret_key(secret_key).spawn().await?
    };
    let eps = provider.local_endpoints().await?;
    println!("Listening addresses:");
    for ep in eps {
        println!("  {}", ep.addr);
    }
    let region = provider.my_derp().await;
    println!(
        "DERP Region: {}",
        region.map_or("None".to_string(), |r| r.to_string())
    );
    println!("PeerID: {}", provider.peer_id());
    println!();
    Ok(provider)
}

async fn get_secret_key(key: Option<PathBuf>) -> Result<SecretKey> {
    match key {
        Some(key_path) => {
            if key_path.exists() {
                let keystr = tokio::fs::read(key_path).await?;
                let secret_key = SecretKey::try_from_openssh(keystr).context("invalid keyfile")?;
                Ok(secret_key)
            } else {
                let secret_key = SecretKey::generate();
                let ser_key = secret_key.to_openssh()?;

                // Try to canoncialize if possible
                let key_path = key_path.canonicalize().unwrap_or(key_path);
                let key_path_parent = key_path.parent().ok_or_else(|| {
                    anyhow!("no parent directory found for '{}'", key_path.display())
                })?;
                tokio::fs::create_dir_all(&key_path_parent).await?;

                // write to tempfile
                let (file, temp_file_path) = tempfile::NamedTempFile::new_in(key_path_parent)
                    .context("unable to create tempfile")?
                    .into_parts();
                let mut file = tokio::fs::File::from_std(file);
                file.write_all(ser_key.as_bytes())
                    .await
                    .context("unable to write keyfile")?;
                file.flush().await?;
                drop(file);

                // move file
                tokio::fs::rename(temp_file_path, key_path)
                    .await
                    .context("failed to rename keyfile")?;

                Ok(secret_key)
            }
        }
        None => {
            // No path provided, just generate one
            Ok(SecretKey::generate())
        }
    }
}

/// Makes a an RPC endpoint that uses a QUIC transport
fn make_rpc_endpoint(
    secret_key: &SecretKey,
    rpc_port: u16,
) -> Result<impl ServiceEndpoint<ProviderService>> {
    let rpc_addr = SocketAddr::V4(SocketAddrV4::new(Ipv4Addr::LOCALHOST, rpc_port));
    let rpc_quinn_endpoint = quinn::Endpoint::server(
        iroh::node::make_server_config(
            secret_key,
            MAX_RPC_STREAMS,
            MAX_RPC_CONNECTIONS,
            vec![RPC_ALPN.to_vec()],
        )?,
        rpc_addr,
    )?;
    let rpc_endpoint =
        QuinnServerEndpoint::<ProviderRequest, ProviderResponse>::new(rpc_quinn_endpoint)?;
    Ok(rpc_endpoint)
}

#[derive(Debug, Clone)]
pub enum ProviderRpcPort {
    Enabled(u16),
    Disabled,
}

impl From<ProviderRpcPort> for Option<u16> {
    fn from(value: ProviderRpcPort) -> Self {
        match value {
            ProviderRpcPort::Enabled(port) => Some(port),
            ProviderRpcPort::Disabled => None,
        }
    }
}

impl fmt::Display for ProviderRpcPort {
    fn fmt(&self, f: &mut fmt::Formatter<'_>) -> fmt::Result {
        match self {
            ProviderRpcPort::Enabled(port) => write!(f, "{port}"),
            ProviderRpcPort::Disabled => write!(f, "disabled"),
        }
    }
}

impl FromStr for ProviderRpcPort {
    type Err = anyhow::Error;

    fn from_str(s: &str) -> Result<Self, Self::Err> {
        if s == "disabled" {
            Ok(ProviderRpcPort::Disabled)
        } else {
            Ok(ProviderRpcPort::Enabled(s.parse()?))
        }
    }
}<|MERGE_RESOLUTION|>--- conflicted
+++ resolved
@@ -14,14 +14,9 @@
     node::{Node, StaticTokenAuthHandler},
     rpc_protocol::{ProvideRequest, ProviderRequest, ProviderResponse, ProviderService},
 };
-<<<<<<< HEAD
 use iroh_bytes::{baomap::Store as BaoStore, protocol::RequestToken, util::runtime};
-use iroh_net::{derp::DerpMap, tls::Keypair};
+use iroh_net::{derp::DerpMap, key::SecretKey};
 use iroh_sync::store::Store as DocStore;
-=======
-use iroh_bytes::{baomap::Store, protocol::RequestToken, util::runtime};
-use iroh_net::{derp::DerpMap, key::SecretKey};
->>>>>>> b8a1de8a
 use quic_rpc::{transport::quinn::QuinnServerEndpoint, ServiceEndpoint};
 use tokio::io::AsyncWriteExt;
 use tracing::{info_span, Instrument};
@@ -63,12 +58,8 @@
     let db = flat::Store::load(&blob_dir, &partial_blob_dir, rt)
         .await
         .with_context(|| format!("Failed to load iroh database from {}", blob_dir.display()))?;
-<<<<<<< HEAD
-    let key = Some(IrohPaths::Keypair.with_env()?);
+    let key = Some(IrohPaths::SecretKey.with_env()?);
     let store = iroh_sync::store::fs::Store::new(IrohPaths::DocsDatabase.with_env()?)?;
-=======
-    let key = Some(IrohPaths::SecretKey.with_env()?);
->>>>>>> b8a1de8a
     let token = opts.request_token.clone();
     let provider = provide(db.clone(), store, rt, key, opts).await?;
     let controller = provider.controller();
@@ -143,13 +134,8 @@
     rt: &runtime::Handle,
     key: Option<PathBuf>,
     opts: ProvideOptions,
-<<<<<<< HEAD
 ) -> Result<Node<B, D>> {
-    let keypair = get_keypair(key).await?;
-=======
-) -> Result<Node<D>> {
     let secret_key = get_secret_key(key).await?;
->>>>>>> b8a1de8a
 
     let mut builder = Node::builder(bao_store, doc_store)
         .collection_parser(IrohCollectionParser)
