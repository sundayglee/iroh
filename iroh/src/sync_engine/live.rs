--- conflicted
+++ resolved
@@ -655,13 +655,8 @@
                 namespace,
                 entry,
                 from,
-<<<<<<< HEAD
-                peer_content_status: content_status,
-                matched_by_download_policy,
-=======
                 should_download,
                 remote_content_status,
->>>>>>> deec1d6a
             } => {
                 // A new entry was inserted from initial sync or gossip. Queue downloading the
                 // content.
@@ -669,23 +664,14 @@
                 let entry_status = self.bao_store.entry_status(&hash);
                 // TODO: Make downloads configurable.
                 if matches!(entry_status, EntryStatus::NotFound | EntryStatus::Partial)
-<<<<<<< HEAD
-                    && matched_by_download_policy
+                    && should_download
                 {
                     let from = PublicKey::from_bytes(&from)?;
                     let hints = ResourceHints::with_group(Group::Doc(namespace));
-                    let hints = if let ContentStatus::Complete = content_status {
+                    let hints = if let ContentStatus::Complete = remote_content_status {
                         hints.add_node(from)
                     } else {
                         hints.skip_node(from)
-=======
-                    && should_download
-                {
-                    let from = PublicKey::from_bytes(&from)?;
-                    let role = match remote_content_status {
-                        ContentStatus::Complete => Role::Provider,
-                        _ => Role::Candidate,
->>>>>>> deec1d6a
                     };
                     let handle = self.downloader.queue(Resource::blob(hash), hints).await;
 
