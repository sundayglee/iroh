//! Functions that use the iroh-bytes protocol in conjunction with a bao store.
use std::path::PathBuf;
use std::time::Duration;

use futures::Future;
use futures::StreamExt;
use iroh_base::{hash::Hash, rpc::RpcError};
use serde::{Deserialize, Serialize};

use crate::protocol::RangeSpec;
use crate::util::progress::FallibleProgressSliceWriter;
use std::io;

use crate::hashseq::parse_hash_seq;
use crate::store::PossiblyPartialEntry;
use crate::{
    get::{
        self,
        error::GetError,
        fsm::{AtBlobHeader, AtEndBlob, ConnectedNext, EndBlobNext},
        Stats,
    },
    protocol::{GetRequest, RangeSpecSeq},
    store::{MapEntry, PartialMap, PartialMapEntry, Store as BaoStore},
    util::progress::{IdGenerator, ProgressSender},
    BlobFormat, HashAndFormat, IROH_BLOCK_SIZE,
};
use anyhow::anyhow;
use bao_tree::io::fsm::OutboardMut;
use bao_tree::{ByteNum, ChunkRanges};
use iroh_io::{AsyncSliceReader, AsyncSliceWriter};
use tracing::trace;

/// Get a blob or collection into a store.
///
/// This considers data that is already in the store, and will only request
/// the remaining data.
pub async fn get_to_db<
    D: BaoStore,
    C: FnOnce() -> F,
    F: Future<Output = anyhow::Result<quinn::Connection>>,
>(
    db: &D,
    get_conn: C,
    hash_and_format: &HashAndFormat,
    sender: impl ProgressSender<Msg = DownloadProgress> + IdGenerator,
) -> Result<Stats, GetError> {
    let HashAndFormat { hash, format } = hash_and_format;
    match format {
        BlobFormat::Raw => get_blob(db, get_conn, hash, sender).await,
        BlobFormat::HashSeq => get_hash_seq(db, get_conn, hash, sender).await,
    }
}

/// Get a blob that was requested completely.
///
/// We need to create our own files and handle the case where an outboard
/// is not needed.
async fn get_blob<
    D: BaoStore,
    C: FnOnce() -> F,
    F: Future<Output = anyhow::Result<quinn::Connection>>,
>(
    db: &D,
    get_conn: C,
    hash: &Hash,
    progress: impl ProgressSender<Msg = DownloadProgress> + IdGenerator,
<<<<<<< HEAD
) -> anyhow::Result<Stats> {
    let end = match db.get_possibly_partial(hash)? {
=======
) -> Result<Stats, GetError> {
    let end = match db.get_possibly_partial(hash) {
>>>>>>> aeee7186
        PossiblyPartialEntry::Complete(entry) => {
            tracing::info!("already got entire blob");
            progress
                .send(DownloadProgress::FoundLocal {
                    child: 0,
                    hash: *hash,
                    size: entry.size(),
                    valid_ranges: RangeSpec::all(),
                })
                .await?;
            return Ok(Stats::default());
        }
        PossiblyPartialEntry::Partial(entry) => {
            trace!("got partial data for {}", hash);
            let valid_ranges = valid_ranges::<D>(&entry)
                .await
                .ok()
                .unwrap_or_else(ChunkRanges::all);
            progress
                .send(DownloadProgress::FoundLocal {
                    child: 0,
                    hash: *hash,
                    size: entry.size(),
                    valid_ranges: RangeSpec::new(&valid_ranges),
                })
                .await?;
            let required_ranges: ChunkRanges = ChunkRanges::all().difference(&valid_ranges);

            let request = GetRequest::new(*hash, RangeSpecSeq::from_ranges([required_ranges]));
            // full request
            let conn = get_conn().await.map_err(GetError::Io)?;
            let request = get::fsm::start(conn, request);
            // create a new bidi stream
            let connected = request.next().await?;
            // next step. we have requested a single hash, so this must be StartRoot
            let ConnectedNext::StartRoot(start) = connected.next().await? else {
                return Err(GetError::NoncompliantNode(anyhow!("expected StartRoot")));
            };
            // move to the header
            let header = start.next();
            // do the ceremony of getting the blob and adding it to the database

            get_blob_inner_partial(db, header, entry, progress).await?
        }
        PossiblyPartialEntry::NotFound => {
            // full request
            let conn = get_conn().await.map_err(GetError::Io)?;
            let request = get::fsm::start(conn, GetRequest::single(*hash));
            // create a new bidi stream
            let connected = request.next().await?;
            // next step. we have requested a single hash, so this must be StartRoot
            let ConnectedNext::StartRoot(start) = connected.next().await? else {
                return Err(GetError::NoncompliantNode(anyhow!("expected StartRoot")));
            };
            // move to the header
            let header = start.next();
            // do the ceremony of getting the blob and adding it to the database
            get_blob_inner(db, header, progress).await?
        }
    };

    // we have requested a single hash, so we must be at closing
    let EndBlobNext::Closing(end) = end.next() else {
        return Err(GetError::NoncompliantNode(anyhow!("expected StartRoot")));
    };
    // this closes the bidi stream. Do something with the stats?
    let stats = end.next().await?;
    Ok(stats)
}

/// Given a partial entry, get the valid ranges.
pub async fn valid_ranges<D: PartialMap>(entry: &D::PartialEntry) -> anyhow::Result<ChunkRanges> {
    use tracing::trace as log;
    // compute the valid range from just looking at the data file
    let mut data_reader = entry.data_reader().await?;
    let data_size = data_reader.len().await?;
    let valid_from_data = ChunkRanges::from(..ByteNum(data_size).full_chunks());
    // compute the valid range from just looking at the outboard file
    let mut outboard = entry.outboard().await?;
    let valid_from_outboard = bao_tree::io::fsm::valid_ranges(&mut outboard).await?;
    let valid: ChunkRanges = valid_from_data.intersection(&valid_from_outboard);
    log!("valid_from_data: {:?}", valid_from_data);
    log!("valid_from_outboard: {:?}", valid_from_data);
    Ok(valid)
}

/// Get a blob that was requested completely.
///
/// We need to create our own files and handle the case where an outboard
/// is not needed.
async fn get_blob_inner<D: BaoStore>(
    db: &D,
    at_header: AtBlobHeader,
    sender: impl ProgressSender<Msg = DownloadProgress> + IdGenerator,
) -> Result<AtEndBlob, GetError> {
    // read the size
    let (at_content, size) = at_header.next().await?;
    let hash = at_content.hash();
    let child_offset = at_content.offset();
    // create the temp file pair
    let entry = db.get_or_create_partial(hash, size)?;
    // open the data file in any case
    let df = entry.data_writer().await?;
    let mut of: Option<D::OutboardMut> = if needs_outboard(size) {
        Some(entry.outboard_mut().await?)
    } else {
        None
    };
    // allocate a new id for progress reports for this transfer
    let id = sender.new_id();
    sender
        .send(DownloadProgress::Found {
            id,
            hash,
            size,
            child: child_offset,
        })
        .await?;
    let sender2 = sender.clone();
    let on_write = move |offset: u64, _length: usize| {
        // if try send fails it means that the receiver has been dropped.
        // in that case we want to abort the write_all_with_outboard.
        sender2
            .try_send(DownloadProgress::Progress { id, offset })
            .map_err(|e| {
                tracing::info!("aborting download of {}", hash);
                e
            })?;
        Ok(())
    };
    let mut pw = FallibleProgressSliceWriter::new(df, on_write);
    // use the convenience method to write all to the two vfs objects
    let end = at_content
        .write_all_with_outboard(of.as_mut(), &mut pw)
        .await?;
    // sync the data file
    pw.sync().await?;
    // sync the outboard file, if we wrote one
    if let Some(mut of) = of {
        of.sync().await?;
    }
    db.insert_complete(entry).await?;
    // notify that we are done
    sender.send(DownloadProgress::Done { id }).await?;
    Ok(end)
}

fn needs_outboard(size: u64) -> bool {
    size > (IROH_BLOCK_SIZE.bytes() as u64)
}

/// Get a blob that was requested partially.
///
/// We get passed the data and outboard ids. Partial downloads are only done
/// for large blobs where the outboard is present.
async fn get_blob_inner_partial<D: BaoStore>(
    db: &D,
    at_header: AtBlobHeader,
    entry: D::PartialEntry,
    sender: impl ProgressSender<Msg = DownloadProgress> + IdGenerator,
) -> Result<AtEndBlob, GetError> {
    // TODO: the data we get is validated at this point, but we need to check
    // that it actually contains the requested ranges. Or DO WE?

    // read the size
    let (at_content, size) = at_header.next().await?;
    // open the data file in any case
    let df = entry.data_writer().await?;
    let mut of = if needs_outboard(size) {
        Some(entry.outboard_mut().await?)
    } else {
        None
    };
    // allocate a new id for progress reports for this transfer
    let id = sender.new_id();
    let hash = at_content.hash();
    let child_offset = at_content.offset();
    sender
        .send(DownloadProgress::Found {
            id,
            hash,
            size,
            child: child_offset,
        })
        .await?;
    let sender2 = sender.clone();
    let on_write = move |offset: u64, _length: usize| {
        // if try send fails it means that the receiver has been dropped.
        // in that case we want to abort the write_all_with_outboard.
        sender2
            .try_send(DownloadProgress::Progress { id, offset })
            .map_err(|e| {
                tracing::info!("aborting download of {}", hash);
                e
            })?;
        Ok(())
    };
    let mut pw = FallibleProgressSliceWriter::new(df, on_write);
    // use the convenience method to write all to the two vfs objects
    let at_end = at_content
        .write_all_with_outboard(of.as_mut(), &mut pw)
        .await?;
    // sync the data file
    pw.sync().await?;
    // sync the outboard file
    if let Some(mut of) = of {
        of.sync().await?;
    }
    // actually store the data. it is up to the db to decide if it wants to
    // rename the files or not.
    db.insert_complete(entry).await?;
    // notify that we are done
    sender.send(DownloadProgress::Done { id }).await?;
    Ok(at_end)
}

/// Get information about a blob in a store.
///
/// This will compute the valid ranges for partial blobs, so it is somewhat expensive for those.
pub async fn blob_info<D: BaoStore>(db: &D, hash: &Hash) -> io::Result<BlobInfo<D>> {
    io::Result::Ok(match db.get_possibly_partial(hash)? {
        PossiblyPartialEntry::Partial(entry) => {
            let valid_ranges = valid_ranges::<D>(&entry)
                .await
                .ok()
                .unwrap_or_else(ChunkRanges::all);
            BlobInfo::Partial {
                entry,
                valid_ranges,
            }
        }
        PossiblyPartialEntry::Complete(entry) => BlobInfo::Complete { size: entry.size() },
        PossiblyPartialEntry::NotFound => BlobInfo::Missing,
    })
}

/// Like `get_blob_info`, but for multiple hashes
async fn blob_infos<D: BaoStore>(db: &D, hash_seq: &[Hash]) -> io::Result<Vec<BlobInfo<D>>> {
    let items = futures::stream::iter(hash_seq)
        .then(|hash| blob_info(db, hash))
        .collect::<Vec<_>>();
    items.await.into_iter().collect()
}

/// Get a sequence of hashes
async fn get_hash_seq<
    D: BaoStore,
    C: FnOnce() -> F,
    F: Future<Output = anyhow::Result<quinn::Connection>>,
>(
    db: &D,
    get_conn: C,
    root_hash: &Hash,
    sender: impl ProgressSender<Msg = DownloadProgress> + IdGenerator,
) -> Result<Stats, GetError> {
    use tracing::info as log;
    let finishing =
        if let PossiblyPartialEntry::Complete(entry) = db.get_possibly_partial(root_hash)? {
            log!("already got collection - doing partial download");
            // send info that we have the hashseq itself entirely
            sender
                .send(DownloadProgress::FoundLocal {
                    child: 0,
                    hash: *root_hash,
                    size: entry.size(),
                    valid_ranges: RangeSpec::all(),
                })
                .await?;
            // got the collection
            let reader = entry.data_reader().await?;
            let (mut hash_seq, children) = parse_hash_seq(reader).await.map_err(|err| {
                GetError::NoncompliantNode(anyhow!("Failed to parse downloaded HashSeq: {err}"))
            })?;
            sender
                .send(DownloadProgress::FoundHashSeq {
                    hash: *root_hash,
                    children,
                })
                .await?;
            let mut children: Vec<Hash> = vec![];
            while let Some(hash) = hash_seq.next().await? {
                children.push(hash);
            }
            let missing_info = blob_infos(db, &children).await?;
            // send the info about what we have
            for (i, info) in missing_info.iter().enumerate() {
                if let Some(size) = info.size() {
                    sender
                        .send(DownloadProgress::FoundLocal {
                            child: (i as u64) + 1,
                            hash: children[i],
                            size,
                            valid_ranges: RangeSpec::new(&info.valid_ranges()),
                        })
                        .await?;
                }
            }
            if missing_info
                .iter()
                .all(|x| matches!(x, BlobInfo::Complete { .. }))
            {
                log!("nothing to do");
                return Ok(Stats::default());
            }

            let missing_iter = std::iter::once(ChunkRanges::empty())
                .chain(missing_info.iter().map(|x| x.missing_ranges()))
                .collect::<Vec<_>>();
            log!("requesting chunks {:?}", missing_iter);
            let request = GetRequest::new(*root_hash, RangeSpecSeq::from_ranges(missing_iter));
            let conn = get_conn().await.map_err(GetError::Io)?;
            let request = get::fsm::start(conn, request);
            // create a new bidi stream
            let connected = request.next().await?;
            log!("connected");
            // we have not requested the root, so this must be StartChild
            let ConnectedNext::StartChild(start) = connected.next().await? else {
                return Err(GetError::NoncompliantNode(anyhow!("expected StartChild")));
            };
            let mut next = EndBlobNext::MoreChildren(start);
            // read all the children
            loop {
                let start = match next {
                    EndBlobNext::MoreChildren(start) => start,
                    EndBlobNext::Closing(finish) => break finish,
                };
                let child_offset = usize::try_from(start.child_offset())
                    .map_err(|_| GetError::NoncompliantNode(anyhow!("child offset too large")))?;
                let (child_hash, info) =
                    match (children.get(child_offset), missing_info.get(child_offset)) {
                        (Some(blob), Some(info)) => (*blob, info),
                        _ => break start.finish(),
                    };
                tracing::info!(
                    "requesting child {} {:?}",
                    child_hash,
                    info.missing_ranges()
                );
                let header = start.next(child_hash);
                let end_blob = match info {
                    BlobInfo::Missing => get_blob_inner(db, header, sender.clone()).await?,
                    BlobInfo::Partial { entry, .. } => {
                        get_blob_inner_partial(db, header, entry.clone(), sender.clone()).await?
                    }
                    BlobInfo::Complete { .. } => {
                        return Err(GetError::NoncompliantNode(anyhow!(
                            "got data we have not requested"
                        )));
                    }
                };
                next = end_blob.next();
            }
        } else {
            tracing::info!("don't have collection - doing full download");
            // don't have the collection, so probably got nothing
            let conn = get_conn().await.map_err(GetError::Io)?;
            let request = get::fsm::start(conn, GetRequest::all(*root_hash));
            // create a new bidi stream
            let connected = request.next().await?;
            // next step. we have requested a single hash, so this must be StartRoot
            let ConnectedNext::StartRoot(start) = connected.next().await? else {
                return Err(GetError::NoncompliantNode(anyhow!("expected StartRoot")));
            };
            // move to the header
            let header = start.next();
            // read the blob and add it to the database
            let end_root = get_blob_inner(db, header, sender.clone()).await?;
            // read the collection fully for now
<<<<<<< HEAD
            let entry = db.get(root_hash)?.context("just downloaded")?;
=======
            let entry = db
                .get(root_hash)
                .ok_or_else(|| GetError::LocalFailure(anyhow!("just downloaded but not in db")))?;
>>>>>>> aeee7186
            let reader = entry.data_reader().await?;
            let (mut collection, count) = parse_hash_seq(reader).await.map_err(|err| {
                GetError::NoncompliantNode(anyhow!("Failed to parse downloaded HashSeq: {err}"))
            })?;
            sender
                .send(DownloadProgress::FoundHashSeq {
                    hash: *root_hash,
                    children: count,
                })
                .await?;
            let mut children = vec![];
            while let Some(hash) = collection.next().await? {
                children.push(hash);
            }
            let mut next = end_root.next();
            // read all the children
            loop {
                let start = match next {
                    EndBlobNext::MoreChildren(start) => start,
                    EndBlobNext::Closing(finish) => break finish,
                };
                let child_offset = usize::try_from(start.child_offset())
                    .map_err(|_| GetError::NoncompliantNode(anyhow!("child offset too large")))?;

                let child_hash = match children.get(child_offset) {
                    Some(blob) => *blob,
                    None => break start.finish(),
                };
                let header = start.next(child_hash);
                let end_blob = get_blob_inner(db, header, sender.clone()).await?;
                next = end_blob.next();
            }
        };
    // this closes the bidi stream. Do something with the stats?
    let stats = finishing.next().await?;
    Ok(stats)
}

/// Information about a the status of a blob in a store.
#[derive(Debug, Clone)]
pub enum BlobInfo<D: BaoStore> {
    /// we have the blob completely
    Complete {
        /// The size of the entry in bytes.
        size: u64,
    },
    /// we have the blob partially
    Partial {
        /// The partial entry.
        entry: D::PartialEntry,
        /// The ranges that are available locally.
        valid_ranges: ChunkRanges,
    },
    /// we don't have the blob at all
    Missing,
}

impl<D: BaoStore> BlobInfo<D> {
    /// The size of the blob, if known.
    pub fn size(&self) -> Option<u64> {
        match self {
            BlobInfo::Complete { size } => Some(*size),
            BlobInfo::Partial { entry, .. } => Some(entry.size()),
            BlobInfo::Missing => None,
        }
    }

    /// Ranges that are valid locally.
    ///
    /// This will be all for complete blobs, empty for missing blobs,
    /// and a set with possibly open last range for partial blobs.
    pub fn valid_ranges(&self) -> ChunkRanges {
        match self {
            BlobInfo::Complete { .. } => ChunkRanges::all(),
            BlobInfo::Partial { valid_ranges, .. } => valid_ranges.clone(),
            BlobInfo::Missing => ChunkRanges::empty(),
        }
    }

    /// Ranges that are missing locally and need to be requested.
    ///
    /// This will be empty for complete blobs, all for missing blobs, and
    /// a set with possibly open last range for partial blobs.
    pub fn missing_ranges(&self) -> ChunkRanges {
        match self {
            BlobInfo::Complete { .. } => ChunkRanges::empty(),
            BlobInfo::Partial { valid_ranges, .. } => ChunkRanges::all().difference(valid_ranges),
            BlobInfo::Missing => ChunkRanges::all(),
        }
    }
}

/// Progress updates for the get operation.
#[derive(Debug, Serialize, Deserialize)]
pub enum DownloadProgress {
    /// Data was found locally.
    FoundLocal {
        /// child offset
        child: u64,
        /// The hash of the entry.
        hash: Hash,
        /// The size of the entry in bytes.
        size: u64,
        /// The ranges that are available locally.
        valid_ranges: RangeSpec,
    },
    /// A new connection was established.
    Connected,
    /// An item was found with hash `hash`, from now on referred to via `id`.
    Found {
        /// A new unique id for this entry.
        id: u64,
        /// child offset
        child: u64,
        /// The hash of the entry.
        hash: Hash,
        /// The size of the entry in bytes.
        size: u64,
    },
    /// An item was found with hash `hash`, from now on referred to via `id`.
    FoundHashSeq {
        /// The name of the entry.
        hash: Hash,
        /// Number of children in the collection, if known.
        children: u64,
    },
    /// We got progress ingesting item `id`.
    Progress {
        /// The unique id of the entry.
        id: u64,
        /// The offset of the progress, in bytes.
        offset: u64,
    },
    /// We are done with `id`, and the hash is `hash`.
    Done {
        /// The unique id of the entry.
        id: u64,
    },
    /// We are done with the network part - all data is local.
    NetworkDone {
        /// The number of bytes written.
        bytes_written: u64,
        /// The number of bytes read.
        bytes_read: u64,
        /// The time it took to transfer the data.
        elapsed: Duration,
    },
    /// The download part is done for this id, we are now exporting the data
    /// to the specified out path.
    Export {
        /// Unique id of the entry.
        id: u64,
        /// The hash of the entry.
        hash: Hash,
        /// The size of the entry in bytes.
        size: u64,
        /// The path to the file where the data is exported.
        target: PathBuf,
    },
    /// We have made progress exporting the data.
    ///
    /// This is only sent for large blobs.
    ExportProgress {
        /// Unique id of the entry that is being exported.
        id: u64,
        /// The offset of the progress, in bytes.
        offset: u64,
    },
    /// We got an error and need to abort.
    Abort(RpcError),
    /// We are done with the whole operation.
    AllDone,
}<|MERGE_RESOLUTION|>--- conflicted
+++ resolved
@@ -65,13 +65,8 @@
     get_conn: C,
     hash: &Hash,
     progress: impl ProgressSender<Msg = DownloadProgress> + IdGenerator,
-<<<<<<< HEAD
-) -> anyhow::Result<Stats> {
+) -> Result<Stats, GetError> {
     let end = match db.get_possibly_partial(hash)? {
-=======
-) -> Result<Stats, GetError> {
-    let end = match db.get_possibly_partial(hash) {
->>>>>>> aeee7186
         PossiblyPartialEntry::Complete(entry) => {
             tracing::info!("already got entire blob");
             progress
@@ -440,13 +435,9 @@
             // read the blob and add it to the database
             let end_root = get_blob_inner(db, header, sender.clone()).await?;
             // read the collection fully for now
-<<<<<<< HEAD
-            let entry = db.get(root_hash)?.context("just downloaded")?;
-=======
             let entry = db
-                .get(root_hash)
+                .get(root_hash)?
                 .ok_or_else(|| GetError::LocalFailure(anyhow!("just downloaded but not in db")))?;
->>>>>>> aeee7186
             let reader = entry.data_reader().await?;
             let (mut collection, count) = parse_hash_seq(reader).await.map_err(|err| {
                 GetError::NoncompliantNode(anyhow!("Failed to parse downloaded HashSeq: {err}"))
